--- conflicted
+++ resolved
@@ -68,11 +68,7 @@
   },
   {
    "cell_type": "code",
-<<<<<<< HEAD
-   "execution_count": 4,
-=======
    "execution_count": 5,
->>>>>>> ae618845
    "metadata": {},
    "outputs": [
     {
@@ -91,11 +87,7 @@
   },
   {
    "cell_type": "code",
-<<<<<<< HEAD
-   "execution_count": 5,
-=======
    "execution_count": 6,
->>>>>>> ae618845
    "metadata": {},
    "outputs": [],
    "source": [
@@ -105,11 +97,7 @@
   },
   {
    "cell_type": "code",
-<<<<<<< HEAD
-   "execution_count": 6,
-=======
    "execution_count": 8,
->>>>>>> ae618845
    "metadata": {},
    "outputs": [],
    "source": [
@@ -120,11 +108,7 @@
   },
   {
    "cell_type": "code",
-<<<<<<< HEAD
-   "execution_count": 7,
-=======
    "execution_count": 9,
->>>>>>> ae618845
    "metadata": {},
    "outputs": [],
    "source": [
@@ -133,11 +117,7 @@
   },
   {
    "cell_type": "code",
-<<<<<<< HEAD
-   "execution_count": 8,
-=======
    "execution_count": 10,
->>>>>>> ae618845
    "metadata": {},
    "outputs": [],
    "source": [
@@ -223,142 +203,88 @@
   {
    "cell_type": "code",
    "execution_count": 11,
-<<<<<<< HEAD
-   "metadata": {},
-=======
    "metadata": {
     "scrolled": true
    },
->>>>>>> ae618845
    "outputs": [
     {
      "name": "stderr",
      "output_type": "stream",
      "text": [
-      "Failed to detect the name of this notebook, you can set it manually with the WANDB_NOTEBOOK_NAME environment variable to enable code saving.\n",
-      "\u001b[34m\u001b[1mwandb\u001b[0m: Using wandb-core as the SDK backend.  Please refer to https://wandb.me/wandb-core for more information.\n"
-     ]
-    },
-    {
-<<<<<<< HEAD
+      "number of trainable parameters: 3.27M\n"
+     ]
+    },
+    {
+     "name": "stderr",
+     "output_type": "stream",
+     "text": [
+      "\u001b[34m\u001b[1mwandb\u001b[0m: Currently logged in as: \u001b[33manwchatto\u001b[0m (\u001b[33manwchatto-ucla\u001b[0m) to \u001b[32mhttps://api.wandb.ai\u001b[0m. Use \u001b[1m`wandb login --relogin`\u001b[0m to force relogin\n"
+     ]
+    },
+    {
+     "data": {
+      "text/html": [
+       "Tracking run with wandb version 0.19.11"
+      ],
+      "text/plain": [
+       "<IPython.core.display.HTML object>"
+      ]
+     },
+     "metadata": {},
+     "output_type": "display_data"
+    },
+    {
+     "data": {
+      "text/html": [
+       "Run data is saved locally in <code>/home/anwesha/239AS_2/Project_3/wandb/run-20250519_002300-lw4q4vzv</code>"
+      ],
+      "text/plain": [
+       "<IPython.core.display.HTML object>"
+      ]
+     },
+     "metadata": {},
+     "output_type": "display_data"
+    },
+    {
+     "data": {
+      "text/html": [
+       "Syncing run <strong><a href='https://wandb.ai/anwchatto-ucla/dl2_proj3/runs/lw4q4vzv' target=\"_blank\">swept-dust-56</a></strong> to <a href='https://wandb.ai/anwchatto-ucla/dl2_proj3' target=\"_blank\">Weights & Biases</a> (<a href='https://wandb.me/developer-guide' target=\"_blank\">docs</a>)<br>"
+      ],
+      "text/plain": [
+       "<IPython.core.display.HTML object>"
+      ]
+     },
+     "metadata": {},
+     "output_type": "display_data"
+    },
+    {
+     "data": {
+      "text/html": [
+       " View project at <a href='https://wandb.ai/anwchatto-ucla/dl2_proj3' target=\"_blank\">https://wandb.ai/anwchatto-ucla/dl2_proj3</a>"
+      ],
+      "text/plain": [
+       "<IPython.core.display.HTML object>"
+      ]
+     },
+     "metadata": {},
+     "output_type": "display_data"
+    },
+    {
+     "data": {
+      "text/html": [
+       " View run at <a href='https://wandb.ai/anwchatto-ucla/dl2_proj3/runs/lw4q4vzv' target=\"_blank\">https://wandb.ai/anwchatto-ucla/dl2_proj3/runs/lw4q4vzv</a>"
+      ],
+      "text/plain": [
+       "<IPython.core.display.HTML object>"
+      ]
+     },
+     "metadata": {},
+     "output_type": "display_data"
+    },
+    {
      "name": "stdout",
      "output_type": "stream",
      "text": [
-      "number of trainable parameters: 3.27M\n"
-     ]
-    },
-    {
-     "name": "stderr",
-     "output_type": "stream",
-     "text": [
-      "\u001b[34m\u001b[1mwandb\u001b[0m: Currently logged in as: \u001b[33m501215134\u001b[0m (\u001b[33m501215134-ucla\u001b[0m) to \u001b[32mhttps://api.wandb.ai\u001b[0m. Use \u001b[1m`wandb login --relogin`\u001b[0m to force relogin\n"
-=======
-     "name": "stderr",
-     "output_type": "stream",
-     "text": [
-      "\u001b[34m\u001b[1mwandb\u001b[0m: Currently logged in as: \u001b[33manwchatto\u001b[0m (\u001b[33manwchatto-ucla\u001b[0m) to \u001b[32mhttps://api.wandb.ai\u001b[0m. Use \u001b[1m`wandb login --relogin`\u001b[0m to force relogin\n"
->>>>>>> ae618845
-     ]
-    },
-    {
-     "data": {
-      "text/html": [
-       "Tracking run with wandb version 0.19.7"
-      ],
-      "text/plain": [
-       "<IPython.core.display.HTML object>"
-      ]
-     },
-     "metadata": {},
-     "output_type": "display_data"
-    },
-    {
-     "data": {
-      "text/html": [
-<<<<<<< HEAD
-       "Run data is saved locally in <code>/home/zidawu/239AS_2/Project_3/wandb/run-20250519_121535-0aad8gmg</code>"
-=======
-       "Run data is saved locally in <code>/home/anwesha/239AS_2/Project_3/wandb/run-20250519_002300-lw4q4vzv</code>"
->>>>>>> ae618845
-      ],
-      "text/plain": [
-       "<IPython.core.display.HTML object>"
-      ]
-     },
-     "metadata": {},
-     "output_type": "display_data"
-    },
-    {
-     "data": {
-      "text/html": [
-<<<<<<< HEAD
-       "Syncing run <strong><a href='https://wandb.ai/501215134-ucla/dl2_proj3/runs/0aad8gmg' target=\"_blank\">sage-blaze-4</a></strong> to <a href='https://wandb.ai/501215134-ucla/dl2_proj3' target=\"_blank\">Weights & Biases</a> (<a href='https://wandb.me/developer-guide' target=\"_blank\">docs</a>)<br>"
-=======
-       "Syncing run <strong><a href='https://wandb.ai/anwchatto-ucla/dl2_proj3/runs/lw4q4vzv' target=\"_blank\">swept-dust-56</a></strong> to <a href='https://wandb.ai/anwchatto-ucla/dl2_proj3' target=\"_blank\">Weights & Biases</a> (<a href='https://wandb.me/developer-guide' target=\"_blank\">docs</a>)<br>"
->>>>>>> ae618845
-      ],
-      "text/plain": [
-       "<IPython.core.display.HTML object>"
-      ]
-     },
-     "metadata": {},
-     "output_type": "display_data"
-    },
-    {
-     "data": {
-      "text/html": [
-       " View project at <a href='https://wandb.ai/501215134-ucla/dl2_proj3' target=\"_blank\">https://wandb.ai/501215134-ucla/dl2_proj3</a>"
-      ],
-      "text/plain": [
-       "<IPython.core.display.HTML object>"
-      ]
-     },
-     "metadata": {},
-     "output_type": "display_data"
-    },
-    {
-     "data": {
-      "text/html": [
-<<<<<<< HEAD
-       " View run at <a href='https://wandb.ai/501215134-ucla/dl2_proj3/runs/0aad8gmg' target=\"_blank\">https://wandb.ai/501215134-ucla/dl2_proj3/runs/0aad8gmg</a>"
-=======
-       " View run at <a href='https://wandb.ai/anwchatto-ucla/dl2_proj3/runs/lw4q4vzv' target=\"_blank\">https://wandb.ai/anwchatto-ucla/dl2_proj3/runs/lw4q4vzv</a>"
->>>>>>> ae618845
-      ],
-      "text/plain": [
-       "<IPython.core.display.HTML object>"
-      ]
-     },
-     "metadata": {},
-     "output_type": "display_data"
-    },
-    {
-     "name": "stdout",
-     "output_type": "stream",
-     "text": [
-<<<<<<< HEAD
-      "Eval Logging Inteval: 1000000\n",
-      "32 1 50257\n",
-      "Evaluating Model 0\n",
-      "Feature batch shape: torch.Size([32, 1])\n",
-      "Labels batch shape: torch.Size([32, 1])\n",
-      "context device: cuda:0\n",
-      "context shape: torch.Size([32, 1])\n",
-      "min token ID: 12129\n",
-      "max token ID: 35988\n"
-     ]
-    },
-    {
-     "ename": "NameError",
-     "evalue": "name 'vocab_size' is not defined",
-     "output_type": "error",
-     "traceback": [
-      "\u001b[0;31m---------------------------------------------------------------------------\u001b[0m",
-      "\u001b[0;31mNameError\u001b[0m                                 Traceback (most recent call last)",
-      "Cell \u001b[0;32mIn[11], line 1\u001b[0m\n\u001b[0;32m----> 1\u001b[0m \u001b[43msolver\u001b[49m\u001b[43m(\u001b[49m\u001b[43mmodel_name\u001b[49m\u001b[38;5;241;43m=\u001b[39;49m\u001b[38;5;124;43m\"\u001b[39;49m\u001b[38;5;124;43mbigram\u001b[39;49m\u001b[38;5;124;43m\"\u001b[39;49m\u001b[43m)\u001b[49m\n",
-      "File \u001b[0;32m~/239AS_2/Project_3/train.py:151\u001b[0m, in \u001b[0;36msolver\u001b[0;34m(model_name)\u001b[0m\n\u001b[1;32m    149\u001b[0m \u001b[38;5;28mprint\u001b[39m(\u001b[38;5;124m\"\u001b[39m\u001b[38;5;124mmax token ID:\u001b[39m\u001b[38;5;124m\"\u001b[39m, context\u001b[38;5;241m.\u001b[39mmax()\u001b[38;5;241m.\u001b[39mitem())\n\u001b[1;32m    150\u001b[0m \u001b[38;5;28;01massert\u001b[39;00m context\u001b[38;5;241m.\u001b[39mmin() \u001b[38;5;241m>\u001b[39m\u001b[38;5;241m=\u001b[39m \u001b[38;5;241m0\u001b[39m, \u001b[38;5;124m\"\u001b[39m\u001b[38;5;124m❌ Negative token index!\u001b[39m\u001b[38;5;124m\"\u001b[39m\n\u001b[0;32m--> 151\u001b[0m \u001b[38;5;28;01massert\u001b[39;00m context\u001b[38;5;241m.\u001b[39mmax() \u001b[38;5;241m<\u001b[39m \u001b[43mvocab_size\u001b[49m, \u001b[38;5;124mf\u001b[39m\u001b[38;5;124m\"\u001b[39m\u001b[38;5;124m❌ Token index \u001b[39m\u001b[38;5;132;01m{\u001b[39;00mcontext\u001b[38;5;241m.\u001b[39mmax()\u001b[38;5;241m.\u001b[39mitem()\u001b[38;5;132;01m}\u001b[39;00m\u001b[38;5;124m exceeds vocab size \u001b[39m\u001b[38;5;132;01m{\u001b[39;00mvocab_size\u001b[38;5;132;01m}\u001b[39;00m\u001b[38;5;124m\"\u001b[39m\n\u001b[1;32m    153\u001b[0m logits \u001b[38;5;241m=\u001b[39m model(context)\n\u001b[1;32m    154\u001b[0m logits \u001b[38;5;241m=\u001b[39m logits\u001b[38;5;241m.\u001b[39mview(B \u001b[38;5;241m*\u001b[39m T, V)\n",
-      "\u001b[0;31mNameError\u001b[0m: name 'vocab_size' is not defined"
-=======
       "Eval Logging Inteval: 10000\n",
       "Train len 473591\n",
       "Batch size 32\n",
@@ -543,7 +469,6 @@
       "Eval Loss:  15058936.429107666\n",
       "No improvement in eval loss. Count = 3/3\n",
       "Early stopping triggered.\n"
->>>>>>> ae618845
      ]
     }
    ],
