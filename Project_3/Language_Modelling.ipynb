{
 "cells": [
  {
   "cell_type": "markdown",
   "metadata": {},
   "source": [
    "# Google Colab Setup \n",
    "\n",
    "Please run the code below to mount drive if you are running on colab.\n",
    "\n",
    "Please ignore if you are running on your local machine."
   ]
  },
  {
   "cell_type": "code",
   "execution_count": 1,
   "metadata": {},
   "outputs": [],
   "source": [
    "# from google.colab import drive\n",
    "# drive.mount('/content/drive')"
   ]
  },
  {
   "cell_type": "code",
   "execution_count": 2,
   "metadata": {},
   "outputs": [],
   "source": [
    "# %cd /content/drive/MyDrive/MiniGPT/"
   ]
  },
  {
   "cell_type": "markdown",
   "metadata": {},
   "source": [
    "# Language Modeling and Transformers\n",
    "\n",
    "The project will consist of two broad parts. \n",
    "\n",
    "1. **Baseline Generative Language Model**: We will train a simple Bigram language model on the text data. We will use this model to generate a mini story. \n",
    "2. **Implementing Mini GPT**: We will implement a mini version of the GPT model layer by layer and attempt to train it on the text data. You will then load pretrained weights provided and generate a mini story. "
   ]
  },
  {
   "cell_type": "markdown",
   "metadata": {},
   "source": [
    "## Some general instructions \n",
    "\n",
    "1. Please keep the name of layers consistent with what is requested in the `model.py` file for each layer, this helps us test in each function independently. \n",
    "2. Please check to see if the bias is to be set to false or true for all linear layers (it is mentioned in the doc string)\n",
    "3. As a general rule please read the docstring well, it contains information you will need to write the code. \n",
    "4. All configs are defined in `config.py` for the first part. While you are writing the code, do not change the values in the config file since we use them to test. Once you have passed all the tests please feel free to vary the parameter as you please.\n",
    "5. You will need to fill in `train.py` and run it to train the model. If you are running into memory issues please feel free to change the `batch_size` in the `config.py` file. If you are working on Colab please make sure to use the GPU runtime and feel free to copy over the training code to the notebook. "
   ]
  },
  {
   "cell_type": "code",
   "execution_count": 3,
   "metadata": {
    "scrolled": true
   },
   "outputs": [],
   "source": [
    "# !pip install numpy torch tiktoken wandb einops # Install all required packages"
   ]
  },
  {
   "cell_type": "code",
   "execution_count": 4,
   "metadata": {},
   "outputs": [],
   "source": [
    "%load_ext autoreload\n",
    "%autoreload 2"
   ]
  },
  {
   "cell_type": "code",
   "execution_count": 5,
   "metadata": {},
   "outputs": [],
   "source": [
    "import torch\n",
    "import tiktoken"
   ]
  },
  {
   "cell_type": "code",
   "execution_count": 6,
   "metadata": {},
   "outputs": [],
   "source": [
    "from model import BigramLanguageModel, SingleHeadAttention, MultiHeadAttention, FeedForwardLayer, LayerNorm, TransformerLayer, MiniGPT\n",
    "from config import BigramConfig, MiniGPTConfig\n",
    "import tests"
   ]
  },
  {
   "cell_type": "code",
   "execution_count": 7,
   "metadata": {},
   "outputs": [],
   "source": [
    "device = torch.device(\"cuda\" if torch.cuda.is_available() else \"cpu\")"
   ]
  },
  {
   "cell_type": "code",
   "execution_count": 8,
   "metadata": {},
   "outputs": [],
   "source": [
    "# If not provided, download from https://drive.google.com/file/d/1g09qUM9WibdfQVgkj6IAj8K2S3SGwc91/view?usp=sharing\n",
    "path_to_bigram_tester = \"./pretrained_models/bigram_tester.pt\" # Load the bigram model with name bigram_tester.pt\n",
    "path_to_gpt_tester = \"./pretrained_models/minigpt_tester.pt\" # Load the gpt model with name minigpt_tester.pt"
   ]
  },
  {
   "cell_type": "markdown",
   "metadata": {},
   "source": [
    "##  Bigram Language Model (10 points)\n",
    "\n",
    "A bigram language model is a type of probabilistic language model that predicts a word given the previous word in the sequence. The model is trained on a text corpus and learns the probability of a word given the previous word.\n",
    "\n"
   ]
  },
  {
   "cell_type": "markdown",
   "metadata": {},
   "source": [
    "### Implement the Bigram model (5 points)\n",
    "\n",
    "Please complete the `BigramLanguageModel` class in model.py. We will model a Bigram language model using a simple MLP with one hidden layer. The model will take in the previous word index and output the logits over the vocabulary for the next word."
   ]
  },
  {
   "cell_type": "code",
   "execution_count": 10,
   "metadata": {},
   "outputs": [
    {
     "data": {
      "text/plain": [
       "'TEST CASE PASSED!!!'"
      ]
     },
     "execution_count": 10,
     "metadata": {},
     "output_type": "execute_result"
    }
   ],
   "source": [
    "# Test implementation for Bigram Language Model\n",
    "model = BigramLanguageModel(BigramConfig)\n",
    "tests.check_bigram(model, path_to_bigram_tester, device)"
   ]
  },
  {
   "cell_type": "markdown",
   "metadata": {},
   "source": [
    "### Training the Bigram Language Model (2.5 points)\n",
    "\n",
    "Complete the code in `train.py` to train the Bigram language model on the text data. Please provide plots for both the training and validation in the cell below.\n",
    "\n",
    "Some notes on the training process:\n",
    "\n",
    "1. You should be able to train the model slowly on your local machine.\n",
    "2. Training it on Colab will help with speed.\n",
    "3.  <span style=\"color:red\">To get full points for this section it is sufficient to show that the loss is decreasing over time</span>. You should see it saturate to a value close to around 5-6 but as long as you see it decreasing then saturating you should be good.\n",
    "4. Please log the loss curves either on wandb, tensorboard or any other logger of your choice and please attach them below."
   ]
  },
  {
   "cell_type": "code",
   "execution_count": 11,
   "metadata": {},
   "outputs": [],
   "source": [
    "from train import solver"
   ]
  },
  {
   "cell_type": "code",
   "execution_count": null,
   "metadata": {
    "scrolled": true
   },
   "outputs": [
    {
     "name": "stdout",
     "output_type": "stream",
     "text": [
      "Eval Logging Inteval: 10000\n",
      "Train len 473591\n",
      "Batch size 32\n",
      "Evaluating Model 0\n",
      "eval_dataset length: 3788727\n",
      "eval_dataloader length: 118398\n",
      "end of eval dl\n",
      "Loop Exceeding Number of batches\n",
      "Eval Loss:  40989480.98461914\n",
      "Iteration 0, Train Loss: 10.824810981750488 Eval Loss: 10.81877464796152\n",
      "  batch 1000 loss: 0.004974021434783936\n",
      "  batch 2000 loss: 0.005717559814453125\n",
      "  batch 3000 loss: 0.00365205192565918\n",
      "  batch 4000 loss: 0.004598745822906494\n",
      "  batch 5000 loss: 0.005582768440246582\n",
      "  batch 6000 loss: 0.005040801048278808\n",
      "  batch 7000 loss: 0.0032807955741882325\n",
      "  batch 8000 loss: 0.005333069324493408\n",
      "  batch 9000 loss: 0.005066819667816162\n",
      "  batch 10000 loss: 0.004794302940368652\n",
      "Evaluating Model 10000\n",
      "eval_dataset length: 3788727\n",
      "eval_dataloader length: 118398\n",
      "end of eval dl\n",
      "Loop Exceeding Number of batches\n",
      "Eval Loss:  15245228.141799927\n",
      "Iteration 10000, Train Loss: 5.806027889251709 Eval Loss: 4.023829620696699\n",
      "  batch 11000 loss: 0.005302007675170898\n",
      "  batch 12000 loss: 0.004838509559631348\n",
      "  batch 13000 loss: 0.0049011225700378415\n",
      "  batch 14000 loss: 0.004231267929077148\n",
      "  batch 15000 loss: 0.004204058647155761\n",
      "  batch 16000 loss: 0.004908410549163819\n",
      "  batch 17000 loss: 0.0052473778724670414\n",
      "  batch 18000 loss: 0.005200817584991455\n",
      "  batch 19000 loss: 0.004652397155761719\n",
      "  batch 20000 loss: 0.00477155351638794\n",
      "Evaluating Model 20000\n",
      "eval_dataset length: 3788727\n",
      "eval_dataloader length: 118398\n",
      "end of eval dl\n",
      "Loop Exceeding Number of batches\n",
      "Eval Loss:  15129118.964828491\n",
      "Iteration 20000, Train Loss: 4.178015232086182 Eval Loss: 3.9931837332631495\n",
      "  batch 21000 loss: 0.0048084230422973636\n",
      "  batch 22000 loss: 0.004518750667572021\n",
      "  batch 23000 loss: 0.005138218879699707\n",
      "  batch 24000 loss: 0.004450829029083252\n",
      "  batch 25000 loss: 0.0037119176387786865\n",
      "  batch 26000 loss: 0.00479921293258667\n",
      "  batch 27000 loss: 0.005578598499298096\n",
      "  batch 28000 loss: 0.0034216210842132567\n",
      "  batch 29000 loss: 0.005135415554046631\n",
      "  batch 30000 loss: 0.004782097339630127\n",
      "Evaluating Model 30000\n",
      "eval_dataset length: 3788727\n",
      "eval_dataloader length: 118398\n",
      "end of eval dl\n",
      "Loop Exceeding Number of batches\n",
      "Eval Loss:  15132337.777671814\n",
      "No improvement in eval loss. Count = 1/3\n",
      "Iteration 30000, Train Loss: 3.9671826362609863 Eval Loss: 3.994033307591718\n",
      "  batch 31000 loss: 0.005120843887329102\n",
      "  batch 32000 loss: 0.0051157112121582035\n",
      "  batch 33000 loss: 0.004493396759033203\n",
      "  batch 34000 loss: 0.0055880208015441895\n",
      "  batch 35000 loss: 0.004342808723449707\n",
      "  batch 36000 loss: 0.0036774282455444337\n",
      "  batch 37000 loss: 0.005423797607421875\n",
      "  batch 38000 loss: 0.004264708518981934\n",
      "  batch 39000 loss: 0.004543434143066407\n",
      "  batch 40000 loss: 0.005020881175994873\n",
      "Evaluating Model 40000\n",
      "eval_dataset length: 3788727\n",
      "eval_dataloader length: 118398\n",
      "end of eval dl\n",
      "Loop Exceeding Number of batches\n",
      "Eval Loss:  15113965.429336548\n",
      "Iteration 40000, Train Loss: 5.481503963470459 Eval Loss: 3.989184105025145\n",
      "  batch 41000 loss: 0.004642388820648193\n",
      "  batch 42000 loss: 0.004750207424163818\n",
      "  batch 43000 loss: 0.003711050748825073\n",
      "  batch 44000 loss: 0.004045965194702149\n",
      "  batch 45000 loss: 0.004412364482879638\n",
      "  batch 46000 loss: 0.004403239250183106\n",
      "  batch 47000 loss: 0.004360567092895508\n",
      "  batch 48000 loss: 0.004445030212402344\n",
      "  batch 49000 loss: 0.004821699142456054\n",
      "  batch 50000 loss: 0.0059126391410827634\n",
      "Evaluating Model 50000\n",
      "eval_dataset length: 3788727\n",
      "eval_dataloader length: 118398\n",
      "end of eval dl\n",
      "Loop Exceeding Number of batches\n",
      "Eval Loss:  15083153.009307861\n",
      "Iteration 50000, Train Loss: 4.500168800354004 Eval Loss: 3.981051466586181\n",
      "  batch 51000 loss: 0.0056374711990356445\n",
      "  batch 52000 loss: 0.004646697998046875\n",
      "  batch 53000 loss: 0.0041788525581359865\n",
      "  batch 54000 loss: 0.004428491115570068\n",
      "  batch 55000 loss: 0.0034737329483032226\n",
      "  batch 56000 loss: 0.005499123096466064\n",
      "  batch 57000 loss: 0.0045111489295959475\n",
      "  batch 58000 loss: 0.006061489105224609\n",
      "  batch 59000 loss: 0.004696951866149902\n",
      "  batch 60000 loss: 0.005325529098510742\n",
      "Evaluating Model 60000\n",
      "eval_dataset length: 3788727\n",
      "eval_dataloader length: 118398\n",
      "end of eval dl\n",
      "Loop Exceeding Number of batches\n",
      "Eval Loss:  15070278.46314621\n",
      "Iteration 60000, Train Loss: 4.0782623291015625 Eval Loss: 3.9776533554056575\n",
      "  batch 61000 loss: 0.0040394287109375\n",
      "  batch 62000 loss: 0.0045044107437133786\n",
      "  batch 63000 loss: 0.005724696636199951\n",
      "  batch 64000 loss: 0.004643142700195313\n",
      "  batch 65000 loss: 0.004648535251617431\n",
      "  batch 66000 loss: 0.005108572006225586\n",
      "  batch 67000 loss: 0.004307381629943848\n",
      "  batch 68000 loss: 0.005702144145965577\n",
      "  batch 69000 loss: 0.004526485919952392\n",
      "  batch 70000 loss: 0.005118056297302246\n",
      "Evaluating Model 70000\n",
      "eval_dataset length: 3788727\n",
      "eval_dataloader length: 118398\n",
      "end of eval dl\n",
      "Loop Exceeding Number of batches\n",
      "Eval Loss:  15023009.413856506\n",
      "Iteration 70000, Train Loss: 4.587998867034912 Eval Loss: 3.9651771498084076\n",
      "  batch 71000 loss: 0.003749931335449219\n",
      "  batch 72000 loss: 0.005127687454223633\n",
      "  batch 73000 loss: 0.004973254680633545\n",
      "  batch 74000 loss: 0.005316810131072998\n",
      "  batch 75000 loss: 0.0046036171913146975\n",
      "  batch 76000 loss: 0.005134759426116943\n",
      "  batch 77000 loss: 0.004811874866485596\n",
      "  batch 78000 loss: 0.005363302230834961\n",
      "  batch 79000 loss: 0.004295323848724365\n",
      "  batch 80000 loss: 0.003946974992752075\n",
      "Evaluating Model 80000\n",
      "eval_dataset length: 3788727\n",
      "eval_dataloader length: 118398\n",
      "end of eval dl\n",
      "Loop Exceeding Number of batches\n",
      "Eval Loss:  15068272.796188354\n",
      "No improvement in eval loss. Count = 1/3\n",
      "Iteration 80000, Train Loss: 4.468671798706055 Eval Loss: 3.977123979128753\n",
      "  batch 81000 loss: 0.005607658863067627\n",
      "  batch 82000 loss: 0.004919509410858155\n",
      "  batch 83000 loss: 0.0041231951713562014\n",
      "  batch 84000 loss: 0.005013470649719238\n",
      "  batch 85000 loss: 0.004561370849609375\n",
      "  batch 86000 loss: 0.005083860874176026\n",
      "  batch 87000 loss: 0.005026008605957031\n",
      "  batch 88000 loss: 0.005620823383331299\n",
      "  batch 89000 loss: 0.003659841060638428\n",
      "  batch 90000 loss: 0.00667283296585083\n",
      "Evaluating Model 90000\n",
      "eval_dataset length: 3788727\n",
      "eval_dataloader length: 118398\n",
      "end of eval dl\n",
      "Loop Exceeding Number of batches\n",
      "Eval Loss:  15052904.1509552\n",
      "No improvement in eval loss. Count = 2/3\n",
      "Iteration 90000, Train Loss: 4.622589111328125 Eval Loss: 3.9730675747677324\n",
      "  batch 91000 loss: 0.00536463212966919\n",
      "  batch 92000 loss: 0.003666687250137329\n",
      "  batch 93000 loss: 0.004177570819854736\n",
      "  batch 94000 loss: 0.004982422351837159\n",
      "  batch 95000 loss: 0.004343136787414551\n",
      "  batch 96000 loss: 0.004182270050048828\n",
      "  batch 97000 loss: 0.004515249252319336\n",
      "  batch 98000 loss: 0.004174974918365479\n",
      "  batch 99000 loss: 0.005269353866577149\n",
      "  batch 100000 loss: 0.005200906753540039\n",
      "Evaluating Model 100000\n",
      "eval_dataset length: 3788727\n",
      "eval_dataloader length: 118398\n",
      "end of eval dl\n",
      "Loop Exceeding Number of batches\n",
      "Eval Loss:  15058936.429107666\n",
      "No improvement in eval loss. Count = 3/3\n",
      "Early stopping triggered.\n"
     ]
    }
   ],
   "source": [
    "solver(model_name=\"bigram\")"
   ]
  },
  {
   "cell_type": "markdown",
   "metadata": {},
   "source": [
    "### Train and Valid Plots\n",
    "\n",
    "\n",
    "**Show the training and validation loss plots**"
   ]
  },
  {
   "cell_type": "code",
   "execution_count": 14,
   "metadata": {},
   "outputs": [
    {
     "data": {
      "text/html": [
       "<img src=\"results/bigram.png\"/>"
      ],
      "text/plain": [
       "<IPython.core.display.Image object>"
      ]
     },
     "execution_count": 14,
     "metadata": {},
     "output_type": "execute_result"
    }
   ],
   "source": [
    "from IPython.display import Image\n",
    "from IPython.core.display import HTML \n",
    "Image(url= \"results/bigram.png\")"
   ]
  },
  {
   "cell_type": "markdown",
   "metadata": {},
   "source": [
    "### Generation (2.5 points)\n",
    "\n",
    "Complete the code in the `generate` method of the Bigram class and generate a mini story using the trained Bigram language model. The model will take in the previous word index and output the next word index.\n",
    "\n",
    "Start with the following seed sentence: \n",
    "    \n",
    "    `\"once upon a time\"`\n",
    "    "
   ]
  },
  {
   "cell_type": "code",
   "execution_count": 15,
   "metadata": {},
   "outputs": [
    {
     "name": "stderr",
     "output_type": "stream",
     "text": [
      "/tmp/ipykernel_3032325/1930247056.py:5: FutureWarning: You are using `torch.load` with `weights_only=False` (the current default value), which uses the default pickle module implicitly. It is possible to construct malicious pickle data which will execute arbitrary code during unpickling (See https://github.com/pytorch/pytorch/blob/main/SECURITY.md#untrusted-models for more details). In a future release, the default value for `weights_only` will be flipped to `True`. This limits the functions that could be executed during unpickling. Arbitrary objects will no longer be allowed to be loaded via this mode unless they are explicitly allowlisted by the user via `torch.serialization.add_safe_globals`. We recommend you start setting `weights_only=True` for any use case where you don't have full control of the loaded file. Please open an issue on GitHub for any issues related to this experimental feature.\n",
      "  model.load_state_dict(torch.load(model_path)[\"model_state_dict\"])\n"
     ]
    },
    {
     "data": {
      "text/plain": [
       "<All keys matched successfully>"
      ]
     },
     "execution_count": 15,
     "metadata": {},
     "output_type": "execute_result"
    }
   ],
   "source": [
    "# TODO: Specify the path to your trained model\n",
<<<<<<< HEAD
    "model_path = \"models/bigram/mini_model_checkpoint_470000.pt\"\n",
=======
    "model_path = \"models/bigram/mini_model_checkpoint_90000.pt\"\n",
>>>>>>> 40121dc0
    "model = BigramLanguageModel(BigramConfig)\n",
    "tokenizer = tiktoken.get_encoding(\"gpt2\")\n",
    "model.load_state_dict(torch.load(model_path)[\"model_state_dict\"])"
   ]
  },
  {
   "cell_type": "code",
   "execution_count": 16,
   "metadata": {},
   "outputs": [
    {
     "name": "stdout",
     "output_type": "stream",
     "text": [
      "Generating text starting with: torch.Size([4])\n",
<<<<<<< HEAD
      "Once upon a time they both pushed it yoga she loved to say sorry then I okay. \n",
      "\"Hello paw. \"Look a voice of the fish started to pull the coinly. They would play. His mommy calls back outside. roar. The little girl came to the scary.\n",
      "Lily was playing with a flezed, \"Wow, she said heavy and he was so bright and were walking and Sue better every day, laughing - a great bean. They got away princess. She said, there was too late. Jane said Tim made!\" Mia came peanut all day, and the fish worm are happy again stood on, there shone enjoyed a long place near cake was also bunny. From that is fun playing these too. He has many people and watched anyone on the network jar for helping his owner searched and Sam began to play with him. Soon, there was a dark bugs. So he climbed up. She thought it for away.\n",
      "One day. One day You would have a key\n"
=======
      "Once upon a time, Lily decorations. Tim had many seconds. But the space looks.\n",
      "The dead.Tom started the oven, but his best friends. Her favorite toy boat an arrow and didn't hug and continued to fix it, he decided to talk.\" Tom replied, and dreamed about Tim Tom wanted to go. She had a new things can find attractive! He wished she tripped on the tree, there was so she wanted the frog had bigger and him before,\". She sandwich, \"It!\" Her mom started to keep it is attractive nuts. Tom saw a time, Billy went to play with your fish gently took. Look at all day, and worried the bug into an idea, Sammy became Mom said, there was so she was sad. The end, she was very had hello.\" Tom said, \"Wow, \"I'm moving like new jeep and started to others and your tower! You got but then please noticed that day in where the poison near her arm for Tom's bag this\n"
>>>>>>> 40121dc0
     ]
    }
   ],
   "source": [
    "model.to(device)\n",
    "gen_sent = \"Once upon a time\"\n",
    "gen_tokens = torch.tensor(tokenizer.encode(gen_sent))\n",
    "print(\"Generating text starting with:\", gen_tokens.shape)\n",
    "gen_tokens = gen_tokens.to(device)\n",
    "model.eval()\n",
    "print(\n",
    "    tokenizer.decode(\n",
    "        model.generate(gen_tokens, max_new_tokens=200).squeeze().tolist()\n",
    "    )\n",
    ")"
   ]
  },
  {
   "cell_type": "markdown",
   "metadata": {},
   "source": [
    "### Observation and Analysis\n",
    "\n",
    "Please answer the following questions. \n",
    "\n",
    "1. What can we say about the generated text in terms of grammar and coherence? \n",
    "2. What are the limitations of the Bigram language model?\n",
    "3. If the model is scaled with more parameters do you expect the bigram model to get substantially better? Why or why not?"
   ]
  },
  {
   "cell_type": "markdown",
   "metadata": {},
   "source": [
    "- Answer 1 : The grammar of the generated text is odd. The words themselves are fine, but the syntax is quite wrong, quite often. The sentences make no sense, and go in inexplicable directions.\n",
    "- Answer 2 : The bigram model has a small context window, that is it can predict the next word based on the preceding word (since the context length is 1), and thus is unable to make coherent sentences, which requires much longer contexts, over several paragraphs. That also means that the bigram model requires a lot of training data.\n",
    "- Answer 3: If the model is scaled with more parameters, say as a trigram or any n-gram model, the model now requires more training data. This is because the instead of only using the last word predict the next word, we are now using the last n words to predict the next word. That means the number of times you will see any single n-gram words decreases. For this corpus, we would have to estimate the number of tokens and the frequency of occurence of these tokens to set the context length. If the number of tokens is very large and the frequency of each is low (which is likely given this is stories dataset) we are better served with a lower n-gram model, as the data gets more and more sparse on increasing the context length. \n"
   ]
  },
  {
   "cell_type": "markdown",
   "metadata": {},
   "source": [
    "## Mini GPT (90 points)\n",
    "\n",
    "We will implement a decoder style transformer model like we discussed in lecture, which is a scaled down version of the [GPT model](https://cdn.openai.com/research-covers/language-unsupervised/language_understanding_paper.pdf). \n",
    "\n",
    "All the model components follow directly from the original [Attention is All You Need](https://arxiv.org/abs/1706.03762) paper. The only difference is we will use prenormalization and learnt positional embeddings instead of fixed ones.\n",
    "\n",
    "We will now implement each layer step by step checking if it is implemented correctly in the process. We will finally put together all our layers to get a fully fledged GPT model. \n",
    "\n",
    "<span style=\"color:red\">Later layers might depend on previous layers so please make sure to check the previous layers before moving on to the next one.</span>"
   ]
  },
  {
   "cell_type": "markdown",
   "metadata": {},
   "source": [
    "### Single Head Causal Attention (20 points)\n",
    "\n",
    "We will first implement the single head causal attention layer. This layer is the same as the scaled dot product attention layer but with a causal mask to prevent the model from looking into the future.\n",
    "\n",
    "Recall that Each head has a Key, Query and Value Matrix and the scaled dot product attention is calculated as : \n",
    "\n",
    "\\begin{equation}\n",
    "\\text{Attention}(Q, K, V) = \\text{softmax}\\left(\\frac{QK^T}{\\sqrt{d_k}}\\right)V\n",
    "\\end{equation}\n",
    "\n",
    "where $d_k$ is the dimension of the key matrix.\n",
    "\n",
    "Figure below from the original paper shows how the layer is to be implemented.\n",
    "\n",
    "![image](./Images/Single_Head.png)\n",
    "\n",
    "Image credits: [Attention is All You Need Paper](https://arxiv.org/abs/1706.03762)"
   ]
  },
  {
   "cell_type": "markdown",
   "metadata": {},
   "source": [
    "Please complete the `SingleHeadAttention` class in `model.py`"
   ]
  },
  {
   "cell_type": "code",
   "execution_count": 17,
   "metadata": {},
   "outputs": [
    {
     "name": "stderr",
     "output_type": "stream",
     "text": [
      "/home/zidawu/239AS_2/Project_3/tests.py:14: FutureWarning: You are using `torch.load` with `weights_only=False` (the current default value), which uses the default pickle module implicitly. It is possible to construct malicious pickle data which will execute arbitrary code during unpickling (See https://github.com/pytorch/pytorch/blob/main/SECURITY.md#untrusted-models for more details). In a future release, the default value for `weights_only` will be flipped to `True`. This limits the functions that could be executed during unpickling. Arbitrary objects will no longer be allowed to be loaded via this mode unless they are explicitly allowlisted by the user via `torch.serialization.add_safe_globals`. We recommend you start setting `weights_only=True` for any use case where you don't have full control of the loaded file. Please open an issue on GitHub for any issues related to this experimental feature.\n",
      "  ckpt = torch.load(checkpoint_file, map_location=device)\n"
     ]
    },
    {
     "data": {
      "text/plain": [
       "'TEST CASE PASSED!!!'"
      ]
     },
     "execution_count": 17,
     "metadata": {},
     "output_type": "execute_result"
    }
   ],
   "source": [
    "model = SingleHeadAttention(MiniGPTConfig.embed_dim, MiniGPTConfig.embed_dim//4, MiniGPTConfig.embed_dim//4) # configs are set as such for testing do not modify\n",
    "tests.check_singleheadattention(model, path_to_gpt_tester, device)"
   ]
  },
  {
   "cell_type": "markdown",
   "metadata": {},
   "source": [
    "### Multi Head Attention (10 points)\n",
    "\n",
    "Now that we have a single head working, we will now scale this across multiple heads, remember that with multihead attention we compute perform head number of parallel attention operations. We then concatenate the outputs of these parallel attention operations and project them back to the desired dimension using an output linear layer.\n",
    "\n",
    "Figure below from the original paper shows how the layer is to be implemented.\n",
    "\n",
    "![image](./Images/MultiHead.png)\n",
    "\n",
    "Image credits: [Attention is All You Need Paper](https://arxiv.org/abs/1706.03762)"
   ]
  },
  {
   "cell_type": "markdown",
   "metadata": {},
   "source": [
    "Please complete the `MultiHeadAttention` class in `model.py` using the `SingleHeadAttention` class implemented earlier. "
   ]
  },
  {
   "cell_type": "code",
   "execution_count": 18,
   "metadata": {},
   "outputs": [
    {
     "name": "stderr",
     "output_type": "stream",
     "text": [
      "/home/zidawu/239AS_2/Project_3/tests.py:55: FutureWarning: You are using `torch.load` with `weights_only=False` (the current default value), which uses the default pickle module implicitly. It is possible to construct malicious pickle data which will execute arbitrary code during unpickling (See https://github.com/pytorch/pytorch/blob/main/SECURITY.md#untrusted-models for more details). In a future release, the default value for `weights_only` will be flipped to `True`. This limits the functions that could be executed during unpickling. Arbitrary objects will no longer be allowed to be loaded via this mode unless they are explicitly allowlisted by the user via `torch.serialization.add_safe_globals`. We recommend you start setting `weights_only=True` for any use case where you don't have full control of the loaded file. Please open an issue on GitHub for any issues related to this experimental feature.\n",
      "  ckpt = torch.load(checkpoint_file, map_location=device)\n"
     ]
    },
    {
     "data": {
      "text/plain": [
       "'TEST CASE PASSED!!!'"
      ]
     },
     "execution_count": 18,
     "metadata": {},
     "output_type": "execute_result"
    }
   ],
   "source": [
    "model = MultiHeadAttention(MiniGPTConfig.embed_dim, MiniGPTConfig.num_heads)\n",
    "tests.check_multiheadattention(model, path_to_gpt_tester, device)"
   ]
  },
  {
   "cell_type": "markdown",
   "metadata": {},
   "source": [
    "### Feed Forward Layer (5 points)\n",
    "\n",
    "As discussed in lecture, the attention layer is completely linear, in order to add some non-linearity we add a feed forward layer. The feed forward layer is a simple two layer MLP with a GeLU activation in between.\n",
    "\n",
    "Please complete the `FeedForwardLayer` class in `model.py`"
   ]
  },
  {
   "cell_type": "code",
   "execution_count": 19,
   "metadata": {},
   "outputs": [
    {
     "name": "stderr",
     "output_type": "stream",
     "text": [
      "/home/zidawu/239AS_2/Project_3/tests.py:160: FutureWarning: You are using `torch.load` with `weights_only=False` (the current default value), which uses the default pickle module implicitly. It is possible to construct malicious pickle data which will execute arbitrary code during unpickling (See https://github.com/pytorch/pytorch/blob/main/SECURITY.md#untrusted-models for more details). In a future release, the default value for `weights_only` will be flipped to `True`. This limits the functions that could be executed during unpickling. Arbitrary objects will no longer be allowed to be loaded via this mode unless they are explicitly allowlisted by the user via `torch.serialization.add_safe_globals`. We recommend you start setting `weights_only=True` for any use case where you don't have full control of the loaded file. Please open an issue on GitHub for any issues related to this experimental feature.\n",
      "  ckpt = torch.load(checkpoint_file, map_location=device)\n"
     ]
    },
    {
     "data": {
      "text/plain": [
       "'TEST CASE PASSED!!!'"
      ]
     },
     "execution_count": 19,
     "metadata": {},
     "output_type": "execute_result"
    }
   ],
   "source": [
    "model = FeedForwardLayer(MiniGPTConfig.embed_dim)\n",
    "tests.check_feedforward(model, path_to_gpt_tester, device)"
   ]
  },
  {
   "cell_type": "markdown",
   "metadata": {},
   "source": [
    "### LayerNorm (10 points)\n",
    "\n",
    "We will now implement the layer normalization layer. Layernorm is used across the model to normalize the activations of the previous layer. Recall that the equation for layernorm is given as:\n",
    "\n",
    "\\begin{equation}\n",
    "\n",
    "\\text{LayerNorm}(x) = \\frac{x - \\mu}{\\sqrt{\\sigma^2 + \\epsilon}} \\odot \\gamma + \\beta\n",
    "\n",
    "\\end{equation}\n",
    "\n",
    "With the learnable parameters $\\gamma$ and $\\beta$. \n",
    "\n",
    "Remember that unlike batchnorm we compute statistics across the feature dimension and not the batch dimension, hence we do not need to keep track of running averages."
   ]
  },
  {
   "cell_type": "markdown",
   "metadata": {},
   "source": [
    "Please complete the `LayerNorm` class in `model.py`"
   ]
  },
  {
   "cell_type": "code",
   "execution_count": 20,
   "metadata": {},
   "outputs": [
    {
     "name": "stderr",
     "output_type": "stream",
     "text": [
      "/home/zidawu/239AS_2/Project_3/tests.py:196: FutureWarning: You are using `torch.load` with `weights_only=False` (the current default value), which uses the default pickle module implicitly. It is possible to construct malicious pickle data which will execute arbitrary code during unpickling (See https://github.com/pytorch/pytorch/blob/main/SECURITY.md#untrusted-models for more details). In a future release, the default value for `weights_only` will be flipped to `True`. This limits the functions that could be executed during unpickling. Arbitrary objects will no longer be allowed to be loaded via this mode unless they are explicitly allowlisted by the user via `torch.serialization.add_safe_globals`. We recommend you start setting `weights_only=True` for any use case where you don't have full control of the loaded file. Please open an issue on GitHub for any issues related to this experimental feature.\n",
      "  ckpt = torch.load(checkpoint_file, map_location=device)\n"
     ]
    },
    {
     "data": {
      "text/plain": [
       "'TEST CASE PASSED!!!'"
      ]
     },
     "execution_count": 20,
     "metadata": {},
     "output_type": "execute_result"
    }
   ],
   "source": [
    "model = LayerNorm(MiniGPTConfig.embed_dim)\n",
    "tests.check_layernorm(model, path_to_gpt_tester, device)"
   ]
  },
  {
   "cell_type": "markdown",
   "metadata": {},
   "source": [
    "### Transformer Layer (15 points)\n",
    "\n",
    "We have now implemented all the components of the transformer layer. We will now put it all together to create a transformer layer. The transformer layer consists of a multi head attention layer, a feed forward layer and two layer norm layers.\n",
    "\n",
    "Please use the following order for each component (Varies slightly from the original attention paper):\n",
    "1. LayerNorm\n",
    "2. MultiHeadAttention\n",
    "3. LayerNorm\n",
    "4. FeedForwardLayer\n",
    "\n",
    "Remember that the transformer layer also has residual connections around each sublayer.\n",
    "\n",
    "The below figure shows the structure of the transformer layer you are required to implement.\n",
    "\n",
    "![prenorm_transformer](./Images/Prenorm.png)\n",
    "\n",
    "Image Credit : [CogView](https://arxiv.org/pdf/2105.13290)"
   ]
  },
  {
   "cell_type": "markdown",
   "metadata": {},
   "source": [
    "Implement the `TransformerLayer` class in `model.py`"
   ]
  },
  {
   "cell_type": "code",
   "execution_count": 21,
   "metadata": {},
   "outputs": [
    {
     "name": "stderr",
     "output_type": "stream",
     "text": [
      "/home/zidawu/239AS_2/Project_3/tests.py:243: FutureWarning: You are using `torch.load` with `weights_only=False` (the current default value), which uses the default pickle module implicitly. It is possible to construct malicious pickle data which will execute arbitrary code during unpickling (See https://github.com/pytorch/pytorch/blob/main/SECURITY.md#untrusted-models for more details). In a future release, the default value for `weights_only` will be flipped to `True`. This limits the functions that could be executed during unpickling. Arbitrary objects will no longer be allowed to be loaded via this mode unless they are explicitly allowlisted by the user via `torch.serialization.add_safe_globals`. We recommend you start setting `weights_only=True` for any use case where you don't have full control of the loaded file. Please open an issue on GitHub for any issues related to this experimental feature.\n",
      "  ckpt = torch.load(checkpoint_file, map_location=\"cpu\")\n"
     ]
    },
    {
     "data": {
      "text/plain": [
       "'TEST CASE PASSED!!!'"
      ]
     },
     "execution_count": 21,
     "metadata": {},
     "output_type": "execute_result"
    }
   ],
   "source": [
    "model =  TransformerLayer(MiniGPTConfig.embed_dim, MiniGPTConfig.num_heads)\n",
    "tests.check_transformer(model, path_to_gpt_tester, device)"
   ]
  },
  {
   "cell_type": "markdown",
   "metadata": {},
   "source": [
    "### Putting it all together : MiniGPT (15 points)\n",
    "\n",
    "We are now ready to put all our layers together to build our own MiniGPT! \n",
    "\n",
    "The MiniGPT model consists of an embedding layer, a positional encoding layer and a stack of transformer layers. The output of the transformer layer is passed through a linear layer (called head) to get the final output logits. Note that in our implementation we will use [weight tying](https://arxiv.org/abs/1608.05859) between the embedding layer and the final linear layer. This allows us to save on parameters and also helps in training."
   ]
  },
  {
   "cell_type": "markdown",
   "metadata": {},
   "source": [
    "Implement the `MiniGPT` class in `model.py`"
   ]
  },
  {
   "cell_type": "code",
   "execution_count": null,
   "metadata": {},
   "outputs": [],
   "source": [
    "model = MiniGPT(MiniGPTConfig)\n",
    "tests.check_miniGPT(model, path_to_gpt_tester, device)"
   ]
  },
  {
   "cell_type": "markdown",
   "metadata": {},
   "source": [
    "### Attempt at training the model (5 points)\n",
    "\n",
    "We will now attempt to train the model on the text data. We will use the same text data as before. If needed, you can scale down the model parameters in the config file to a smaller value to make training feasible. \n",
    "\n",
    "Use the same training script we built for the Bigram model to train the MiniGPT model. If you implemented it correctly it should work just out of the box!\n",
    "\n",
    "**NOTE** : We will not be able to train the model to completion in this assignment. Unfortunately, without access to a relatively powerful GPU, training a large enough model to see good generation is not feasible. However, you should be able to see the loss decreasing over time. <span style=\"color:red\">To get full points for this section it is sufficient to show that the loss is decreasing over time</span>. You do not need to run this for more than 5000 iterations or 1 hour of training."
   ]
  },
  {
   "cell_type": "code",
   "execution_count": null,
   "metadata": {},
   "outputs": [],
   "source": [
    "from train import solver"
   ]
  },
  {
   "cell_type": "code",
   "execution_count": null,
   "metadata": {},
   "outputs": [],
   "source": [
    "!export CUDA_LAUNCH_BLOCKING=1"
   ]
  },
  {
   "cell_type": "code",
   "execution_count": null,
   "metadata": {},
   "outputs": [],
   "source": [
    "solver(model_name=\"minigpt\")"
   ]
  },
  {
   "cell_type": "code",
   "execution_count": null,
   "metadata": {},
   "outputs": [],
   "source": [
    "from IPython.display import Image, display\n",
    "import os\n",
    "\n",
    "img_path = os.path.join('.', 'Images', 'minigpt2_eval_loss.png')\n",
    "display(Image(filename=img_path))"
   ]
  },
  {
   "cell_type": "markdown",
   "metadata": {},
   "source": [
    "### Train and Valid Plots\n",
    "\n",
    "\n",
    "** Show the training and validation loss plots **"
   ]
  },
  {
   "cell_type": "markdown",
   "metadata": {},
   "source": [
    "### Generation (5 points)\n",
    "\n",
    "\n",
    "Perform generation with the MiniGPT model that you trained. After that, copy over the generation function you used for the Bigram model and generate a mini story using the same seed sentence. \n",
    "\n",
    "    `\"once upon a time\"`"
   ]
  },
  {
   "cell_type": "code",
   "execution_count": null,
   "metadata": {},
   "outputs": [],
   "source": [
    "# TODO: Specify the path to your trained model\n",
    "model_path = \"./models/minigpt/mini_model_checkpoint_50000.pt\"\n",
    "model = MiniGPT(MiniGPTConfig)\n",
    "tokenizer = tiktoken.get_encoding(\"gpt2\")\n",
    "model.load_state_dict(torch.load(model_path)[\"model_state_dict\"])"
   ]
  },
  {
   "cell_type": "code",
   "execution_count": null,
   "metadata": {},
   "outputs": [],
   "source": [
    "model.to(device)\n",
    "gen_sent = \"Once upon a time\"\n",
    "gen_tokens = torch.tensor(tokenizer.encode(gen_sent))\n",
    "print(\"Generating text starting with:\", gen_tokens.shape)\n",
    "gen_tokens = gen_tokens.to(device)\n",
    "model.eval()\n",
    "print(\n",
    "    tokenizer.decode(\n",
    "        model.generate(gen_tokens, max_new_tokens=200).squeeze().tolist()\n",
    "    )\n",
    ")"
   ]
  },
  {
   "cell_type": "markdown",
   "metadata": {},
   "source": [
    "Please answer the following questions. \n",
    "\n",
    "1. What can we say about the generated text in terms of grammar and coherence?\n",
    "   Overall it is fine, because it exists few grammar errors and the coherence is reasonable but not attractive. \n",
    "3. If the model is scaled with more parameters do you expect the GPT model to get substantially better? Why or why not?\n",
    "   I think so. Because the dataset is so huge, it has 1515490 items. When we train the current model, the loss consistently decreases until it reaches a plateau (loss is about 3.2). We can tell that the capability of current model is limited. We further searched online which says current LLM often arrives at 1~2, so we still have a distance to that but the network cannot decrease further. "
   ]
  },
  {
   "cell_type": "markdown",
   "metadata": {},
   "source": [
    "### Scaling up the model (5 points)\n",
    "\n",
    "To show that scale indeed will help the model learn we have trained a scaled up version of the model you just implemented. We will load the weights of this model and generate a mini story using the same seed sentence. Note that if you have implemented the model correctly just scaling the parameters and adding a few bells and whistles to the training script will results in a model like the one we will load now. "
   ]
  },
  {
   "cell_type": "code",
   "execution_count": null,
   "metadata": {},
   "outputs": [],
   "source": [
    "from model import MiniGPT\n",
    "from config import MiniGPTConfig"
   ]
  },
  {
   "cell_type": "code",
   "execution_count": null,
   "metadata": {},
   "outputs": [],
   "source": [
    "path_to_trained_model = \"pretrained_models/best_train_loss_checkpoint.pth\""
   ]
  },
  {
   "cell_type": "code",
   "execution_count": null,
   "metadata": {},
   "outputs": [],
   "source": [
    "ckpt = torch.load(path_to_trained_model, map_location=device) # remove map location if using GPU"
   ]
  },
  {
   "cell_type": "code",
   "execution_count": null,
   "metadata": {},
   "outputs": [],
   "source": [
    "# Set the configs for scaled model \n",
    "MiniGPTConfig.context_length = 512\n",
    "MiniGPTConfig.embed_dim = 256\n",
    "MiniGPTConfig.num_heads = 16\n",
    "MiniGPTConfig.num_layers = 8"
   ]
  },
  {
   "cell_type": "code",
   "execution_count": null,
   "metadata": {},
   "outputs": [],
   "source": [
    "# Load model from checkpoint\n",
    "model = MiniGPT(MiniGPTConfig)\n",
    "model.load_state_dict(ckpt[\"model_state_dict\"])"
   ]
  },
  {
   "cell_type": "code",
   "execution_count": null,
   "metadata": {},
   "outputs": [],
   "source": [
    "tokenizer = tiktoken.get_encoding(\"gpt2\")"
   ]
  },
  {
   "cell_type": "code",
   "execution_count": null,
   "metadata": {},
   "outputs": [],
   "source": [
    "model.to(device)\n",
    "gen_sent = \"Once upon a time\"\n",
    "gen_tokens = torch.tensor(tokenizer.encode(gen_sent))\n",
    "print(\"Generating text starting with:\", gen_tokens.shape)\n",
    "gen_tokens = gen_tokens.to(device)\n",
    "model.eval()\n",
    "print(\n",
    "    tokenizer.decode(\n",
    "        model.generate(gen_tokens, max_new_tokens=200).squeeze().tolist()\n",
    "    )\n",
    ")"
   ]
  },
  {
   "cell_type": "markdown",
   "metadata": {},
   "source": [
    "## Bonus (5 points)\n",
    "\n",
    "The following are some open ended questions that you can attempt if you have time. Feel free to propose your own as well if you have an interesting idea. \n",
    "\n",
    "1. The model we have implemented is a decoder only model. Can you implement the encoder part as well? This should not be too hard to do since most of the layers are already implemented.\n",
    "2. What are some improvements we can add to the training script to make training more efficient and faster? Can you concretely show that the improvements you made help in training the model better?\n",
    "3. Can you implement a beam search decoder to generate the text instead of greedy decoding? Does this help in generating better text?\n",
    "4. Can you further optimize the model architecture? For example, can you implement [Multi Query Attention](https://arxiv.org/abs/1911.02150) or [Grouped Query Attention](https://arxiv.org/pdf/2305.13245) to improve the model performance?"
   ]
  },
  {
   "cell_type": "markdown",
   "metadata": {},
   "source": []
  },
  {
   "cell_type": "code",
   "execution_count": null,
   "metadata": {},
   "outputs": [],
   "source": [
    "No.4: Try Multi Query Attention:\n"
   ]
  },
  {
   "cell_type": "code",
   "execution_count": null,
   "metadata": {},
   "outputs": [],
   "source": []
  }
 ],
 "metadata": {
  "kernelspec": {
   "display_name": "Python 3 (ipykernel)",
   "language": "python",
   "name": "python3"
  },
  "language_info": {
   "codemirror_mode": {
    "name": "ipython",
    "version": 3
   },
   "file_extension": ".py",
   "mimetype": "text/x-python",
   "name": "python",
   "nbconvert_exporter": "python",
   "pygments_lexer": "ipython3",
   "version": "3.9.21"
  }
 },
 "nbformat": 4,
 "nbformat_minor": 4
}<|MERGE_RESOLUTION|>--- conflicted
+++ resolved
@@ -460,11 +460,7 @@
    ],
    "source": [
     "# TODO: Specify the path to your trained model\n",
-<<<<<<< HEAD
-    "model_path = \"models/bigram/mini_model_checkpoint_470000.pt\"\n",
-=======
     "model_path = \"models/bigram/mini_model_checkpoint_90000.pt\"\n",
->>>>>>> 40121dc0
     "model = BigramLanguageModel(BigramConfig)\n",
     "tokenizer = tiktoken.get_encoding(\"gpt2\")\n",
     "model.load_state_dict(torch.load(model_path)[\"model_state_dict\"])"
@@ -480,15 +476,8 @@
      "output_type": "stream",
      "text": [
       "Generating text starting with: torch.Size([4])\n",
-<<<<<<< HEAD
-      "Once upon a time they both pushed it yoga she loved to say sorry then I okay. \n",
-      "\"Hello paw. \"Look a voice of the fish started to pull the coinly. They would play. His mommy calls back outside. roar. The little girl came to the scary.\n",
-      "Lily was playing with a flezed, \"Wow, she said heavy and he was so bright and were walking and Sue better every day, laughing - a great bean. They got away princess. She said, there was too late. Jane said Tim made!\" Mia came peanut all day, and the fish worm are happy again stood on, there shone enjoyed a long place near cake was also bunny. From that is fun playing these too. He has many people and watched anyone on the network jar for helping his owner searched and Sam began to play with him. Soon, there was a dark bugs. So he climbed up. She thought it for away.\n",
-      "One day. One day You would have a key\n"
-=======
       "Once upon a time, Lily decorations. Tim had many seconds. But the space looks.\n",
       "The dead.Tom started the oven, but his best friends. Her favorite toy boat an arrow and didn't hug and continued to fix it, he decided to talk.\" Tom replied, and dreamed about Tim Tom wanted to go. She had a new things can find attractive! He wished she tripped on the tree, there was so she wanted the frog had bigger and him before,\". She sandwich, \"It!\" Her mom started to keep it is attractive nuts. Tom saw a time, Billy went to play with your fish gently took. Look at all day, and worried the bug into an idea, Sammy became Mom said, there was so she was sad. The end, she was very had hello.\" Tom said, \"Wow, \"I'm moving like new jeep and started to others and your tower! You got but then please noticed that day in where the poison near her arm for Tom's bag this\n"
->>>>>>> 40121dc0
      ]
     }
    ],
